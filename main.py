import argparse
import sys
from glob import glob

import h5py
import torch

from analyzer.config import get_cfg_defaults
from analyzer.data import Dataloader, PtcDataset
from analyzer.model import Clustermodel
from analyzer.utils import Evaluationmodel
from analyzer.vae import train
from analyzer.vae.model.utils.pt import point_cloud
from analyzer.vae.model.random_ptc_vae import RandomPtcAe, RandomPtcDataModule
from analyzer.utils.vis.ptc import vis_reconstructed_ptc

import matplotlib.pyplot as plt
import numpy as np
import pytorch_lightning as pl

<<<<<<< HEAD
=======
import h5py
from analyzer.data import data_vis
>>>>>>> 5aa3a676

# RUN THE SCRIPT LIKE: $ python main.py --cfg configs/process.yaml
# Apply your specification within the .yaml file.

def create_arg_parser():
    '''
    Get arguments from command lines.
    '''
    parser = argparse.ArgumentParser(description="Model for clustering mitochondria.")
    parser.add_argument('--cfg', type=str, help='configuration file (path)')
    parser.add_argument('--mode', type=str, help='infer or train mode')

    return parser


def main():
    '''
    Main function.
    '''
    # input arguments are parsed.
    arg_parser = create_arg_parser()
    args = arg_parser.parse_args(sys.argv[1:])
    print("Command line arguments:")
    print(args)

    # configurations
    if args.cfg is not None:
        cfg = get_cfg_defaults()
        cfg.merge_from_file(args.cfg)
        if args.mode is not None:
            cfg.MODE.PROCESS = args.mode
        cfg.freeze()
        print("Configuration details:")
        print(cfg, '\n')
    else:
        cfg = get_cfg_defaults()
        cfg.freeze()
        print("Configuration details:")
        print(cfg, '\n')

    if cfg.MODE.PROCESS == "preprocessing":
        dl = Dataloader(cfg)
        em, labels, gt = dl.load_chunk()
        dl.extract_scale_mitos()
        return
    elif cfg.MODE.PROCESS == "ptcprep":
        dl = Dataloader(cfg)
        em, labels, gt = dl.load_chunk()
        emfns, labelfns, gtfns = dl.get_fns()
        point_cloud(labelfns, cfg)
        ptcdl = PtcDataset(cfg)
        return
    elif cfg.MODE.PROCESS == "ptctrain":
        print('--- Starting the training process for the vae based on point clouds. --- \n')
        ptcdl = PtcDataset(cfg)
        trainer = train.PtcTrainer(cfg=cfg, dataset=ptcdl, train_percentage=0.7, optimizer_type="adam",
                                   loss_function="l1")
        trainer.train()
        return
    elif cfg.MODE.PROCESS == "ptcinfer":
        print('--- Starting to infer the features of the autoencoder based on point clouds. --- \n')
        ptcdl = PtcDataset(cfg)
        trainer = train.PtcTrainer(cfg=cfg, dataset=ptcdl, train_percentage=0.7, optimizer_type="adam",
                                   loss_function="l1")
        trainer.save_latent_feature()
        return
    elif cfg.MODE.PROCESS == "train":
        for feature in cfg.AUTOENCODER.FEATURES:
            dl = Dataloader(cfg, feature=feature)
            print('--- Starting the training process of the {} autoencoder. --- \n'.format(feature))
            trainer = train.Trainer(dataset=dl, train_percentage=0.7, optimizer_type="adam", loss_function="l1",
                                    cfg=cfg)
            train_total_loss, test_total_loss = trainer.train()
            print("train loss: {}".format(train_total_loss))
            print("test loss: {}".format(test_total_loss))
        return
    elif cfg.MODE.PROCESS == "infer":
        print('--- Starting the inference for the features of the autoencoder. --- \n')
        for feature in cfg.AUTOENCODER.FEATURES:
            dl = Dataloader(cfg, feature=feature)
            trainer = train.Trainer(dataset=dl, train_percentage=0.7, optimizer_type="adam", loss_function="l1",
                                    cfg=cfg)
            trainer.save_latent_feature()
        return
    elif cfg.MODE.PROCESS == "rptctrain":
        print('--- Starting the training process for the vae based on point clouds(random). --- \n')
        rptc_model = RandomPtcAe(cfg).double()
        ptc_dataset = PtcDataset(cfg, sample_mode=cfg.AUTOENCODER.PTC_SAMPLE_MODE,
                                 sample_size=cfg.AUTOENCODER.PTC_NUM_POINTS)
        trainer = pl.Trainer(default_root_dir='datasets/vae/checkpoints', max_epochs=cfg.AUTOENCODER.EPOCHS,
                             gpus=cfg.SYSTEM.NUM_GPUS)
        ptc_datamodule = RandomPtcDataModule(cfg=cfg, dataset=ptc_dataset)
        trainer.fit(rptc_model, ptc_datamodule)
        return
    elif cfg.MODE.PROCESS == "rptcinfer":
        print('--- Starting the inference process for the vae based on point clouds(random). --- \n')
        last_checkpoint = glob('datasets/vae/checkpoints/lightning_logs/**/*.ckpt', recursive=True)[-1]
        rptc_model = RandomPtcAe(cfg).load_from_checkpoint(last_checkpoint, cfg=cfg).double()
        rptc_model.freeze()
        ptc_dataset = PtcDataset(cfg, sample_mode=cfg.AUTOENCODER.PTC_SAMPLE_MODE,
                                 sample_size=cfg.AUTOENCODER.PTC_NUM_POINTS)
        trainer = pl.Trainer(default_root_dir='datasets/vae/checkpoints', max_epochs=cfg.AUTOENCODER.EPOCHS,
                             checkpoint_callback=False, gpus=cfg.SYSTEM.NUM_GPUS)
        ptc_datamodule = RandomPtcDataModule(cfg=cfg, dataset=ptc_dataset)

        with h5py.File(cfg.DATASET.ROOTF + 'ptc_shapef.h5', 'w') as f:
            f.create_dataset(name='id', shape=(len(ptc_dataset),))
            f.create_dataset(name='ptc_shape', shape=(len(ptc_dataset), 512))
        trainer.test(model=rptc_model, test_dataloaders=ptc_datamodule.test_dataloader())
        return
    elif cfg.MODE.PROCESS == "visptc":
        vis_reconstructed_ptc(cfg)

    dl = Dataloader(cfg)
    model = Clustermodel(cfg, dl=dl)
    model.run()


if __name__ == "__main__":
    main()<|MERGE_RESOLUTION|>--- conflicted
+++ resolved
@@ -18,11 +18,9 @@
 import numpy as np
 import pytorch_lightning as pl
 
-<<<<<<< HEAD
-=======
 import h5py
 from analyzer.data import data_vis
->>>>>>> 5aa3a676
+
 
 # RUN THE SCRIPT LIKE: $ python main.py --cfg configs/process.yaml
 # Apply your specification within the .yaml file.
