--- conflicted
+++ resolved
@@ -64,13 +64,7 @@
 		elif mn == 'dbscan':
 			model = DBSCAN(eps=0.05, n_jobs=-1)
 		elif mn == 'hdbscan':
-<<<<<<< HEAD
 			model = hdbscan.HDBSCAN(min_cluster_size=self.n_cluster, min_samples=500, gen_min_span_tree=True)
-=======
-			model = hdbscan.HDBSCAN(min_cluster_size=self.n_cluster, gen_min_span_tree=True)
-		elif mn == 'aggloCl':
-			model = AgglomerativeClustering(n_clusters=self.n_cluster)
->>>>>>> 7077b65a
 		else:
 			raise ValueError('Please enter a valid clustering algorithm. -- \'kmeans\', \'affprop\', \'specCl\', \'dbscan\', \'hdbscan\'')
 
@@ -197,5 +191,4 @@
 				em = imageio.imread(em_file)
 				visvol(em, labeled,filename=self.cfg.CLUSTER.OUTPUTPATH+"visualization/{}".format(idx), save=True)
 
-		print('\nfinished clustering.')
-
+		print('\nfinished clustering.')