import numpy as np
import glob
from skimage.measure import label, regionprops
from analyzer.data.data_vis import visvol
from analyzer.data.data_raw import readvol, folder2Vol


class Dataloader():
	'''
	Dataloader class for handling the em dataset and the related labels.

	:param volpath: (string) path to the directory that contains the em volume(s).
	:param gtpath: (string) path to the directory that contains the groundtruth volume(s).
	:param volume:
	:param label:
	:param chunk_size: (tuple) defines the chunks in which the data is loaded. Can help to overcome Memory errors.
	:param mode: (string) Sets the mode in which the volume should be clustered (3d || 2d).
	:param ff: (string) defines the file format that you want to work with. (default: png)
	'''
	def __init__(self,
				 volpath,
				 gtpath,
				 volume=None,
				 label=None,
				 chunk_size=(100,4096,4096),
				 mode='3d', ff='png'
				 ):

		if volume is not None:
			pass
		else:
			self.volpath = volpath
			self.volume = volume

		if label is not None:
			pass
		else:
			self.gtpath = gtpath
			self.label = label

		self.chunk_size = chunk_size
		self.mode = mode
		self.ff = ff


	def load_chunk(self, vol='both'):
		'''
		Load chunk of em and groundtruth data for further processing.
		:param vol: (string) choose between -> 'both', 'em', 'gt' in order to specify
					 with volume you want to load.
		'''
		emfns = sorted(glob.glob(self.volpath + '*.' + self.ff))
		gtfns = sorted(glob.glob(self.gtpath + '*.' + self.ff))
		emdata = 0
		gt = 0

		if self.mode == '2d':
			if (vol == 'em') or (vol == 'both'):
				emdata = readvol(emfns[0])
				emdata = np.squeeze(emdata)
				print('em data loaded: ', emdata.shape)
			if (vol == 'gt') or (vol == 'both'):
				gt = readvol(gtfns[0])
				gt = np.squeeze(gt)
				print('gt data loaded: ', gt.shape)

		if self.mode == '3d':
			if (vol == 'em') or (vol == 'both'):
				if self.volume is None:
					emdata = folder2Vol(self.volpath, self.chunk_size, file_format=self.ff)
					print('em data loaded: ', emdata.shape)
			if (vol == 'gt') or (vol == 'both'):
				if self.label is None:
					gt = folder2Vol(self.gtpath, self.chunk_size, file_format=self.ff)
					print('gt data loaded: ', gt.shape)

		return (emdata, gt)

	def list_segments(self, vol, labels, min_size=2000, os=0, mode='3d'):
		'''
		This function creats a list of arrays that contain the unique segments.
		:param vol: (np.array) volume that contains the pure em data. (2d || 3d)
		:param label: (np.array) volume that contains the groundtruth. (2d || 3d)
		:param min_size: (int) this sets the minimum size of mitochondria region in order to be safed to the list. Used only in 2d.
		:param os: (int) defines the offset that should be used for cutting the bounding box. Be careful with offset as it can lead to additional regions in the chunks.
		:param mode: (string) 2d || 3d --> 2d gives you 2d arrays of each slice (same mitochondria are treated differently as they loose their touch after slicing)
									   --> 3d gives you the whole mitochondria in a 3d volume.

		:returns: (dict) of (np.array) objects that contain the segments with labels as keys.
		'''
		bbox_dict = {}

		mask = np.zeros(shape=vol.shape, dtype=np.uint16)
		mask[labels > 0] = 1
		vol[mask == 0] = 0

		if mode == '2d':
			bbox_list = []
			for idx in range(vol.shape[0]):
				image = vol[idx, :, :]
				gt_img = labels[idx, :, :]
				label2d, num_label = label(gt_img, return_num=True)
				regions = regionprops(label2d, cache=False)

				for props in regions:
					boundbox = props.bbox
					if props.bbox_area > min_size:
						if ((boundbox[0] - os) < 0) or ((boundbox[2] + os) > image.shape[0]) or ((boundbox[1] - os) < 0) or ((boundbox[3] + os) > image.shape[1]):
							tmparr = image[boundbox[0]:boundbox[2], boundbox[1]:boundbox[3]]
						else:
							tmparr = image[(boundbox[0] - os):(boundbox[2] + os), (boundbox[1] - os):(boundbox[3] + os)]

						bbox_list.append(tmparr)

			bbox_dict = { i : bbox_list[i] for i in range(len(bbox_list)) }

		elif mode == '3d':
			chunk_dict = {}

			label3d, num_label = label(labels, return_num=True)
			regions = regionprops(label3d, cache=False)

			for props in regions:
				boundbox = props.bbox

				if ((boundbox[1] - os) < 0) or ((boundbox[4] + os) > vol.shape[1]) or ((boundbox[2] - os) < 0) or ((boundbox[5] + os) > vol.shape[2]):
					tmparr = vol[boundbox[0]:boundbox[3], boundbox[1]:boundbox[4], boundbox[2]:boundbox[5]]
				else:
					tmparr = vol[boundbox[0]:boundbox[3], (boundbox[1] - os):(boundbox[4] + os), (boundbox[2] - os):(boundbox[5] + os)]

				bbox_dict[props.label] = tmparr

		else:
			raise ValueError('No valid dimensionality mode in function list_segments.')

		return (bbox_dict)

<<<<<<< HEAD
	def __len__(self):
		'''
		required by torch to return the length of the dataset.
		:return: integer
		'''
		return self.volume.shape[0]

	def __getitem__(self, idx):
		'''
		required by torch to return one item of the dataset.
		:type idx: index of the object
		:return: object from the volume
		'''
		return self.volume[idx]
=======
	def prep_isotropic_seg(self, vol, gt):
		'''
		This function prepars the input segments for the autoencoder. Isotropic and equal size.
		'''
		label3d, num_label = label(gt, return_num=True)
		regions = regionprops(label3d, cache=False)

		c_x_max = 0
		c_y_max = 0
		c_z_max = 0
		for props in regions:
			boundbox = props.bbox

			if boundbox[4] - boundbox[1] >= c_x_max:
				c_x_max = boundbox[4] - boundbox[1]
			if boundbox[3] - boundbox[0] >= c_y_max:
				c_y_max = boundbox[3] - boundbox[0]
			if boundbox[5] - boundbox[2] >= c_z_max:
				c_z_max = boundbox[5] - boundbox[2]

		print(c_x_max, ' ', c_y_max, ' ', c_z_max)
>>>>>>> b1ebd92f
<|MERGE_RESOLUTION|>--- conflicted
+++ resolved
@@ -135,22 +135,6 @@
 
 		return (bbox_dict)
 
-<<<<<<< HEAD
-	def __len__(self):
-		'''
-		required by torch to return the length of the dataset.
-		:return: integer
-		'''
-		return self.volume.shape[0]
-
-	def __getitem__(self, idx):
-		'''
-		required by torch to return one item of the dataset.
-		:type idx: index of the object
-		:return: object from the volume
-		'''
-		return self.volume[idx]
-=======
 	def prep_isotropic_seg(self, vol, gt):
 		'''
 		This function prepars the input segments for the autoencoder. Isotropic and equal size.
@@ -172,4 +156,18 @@
 				c_z_max = boundbox[5] - boundbox[2]
 
 		print(c_x_max, ' ', c_y_max, ' ', c_z_max)
->>>>>>> b1ebd92f
+
+	def __len__(self):
+		'''
+		required by torch to return the length of the dataset.
+		:return: integer
+		'''
+		return self.volume.shape[0]
+
+	def __getitem__(self, idx):
+		'''
+		required by torch to return one item of the dataset.
+		:type idx: index of the object
+		:return: object from the volume
+		'''
+		return self.volume[idx]
