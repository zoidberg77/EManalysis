import os, sys
import h5py
import torch
import datetime
import numpy as np
from tqdm import tqdm

import torch
import torch.nn.functional as F

from analyzer.data.augmentation.augmentor import Augmentor
from analyzer.cl.model import get_model
from analyzer.data import PairDataset
from analyzer.cl.engine.loss import similarity_func
from analyzer.cl.engine.optimizer import build_optimizer, build_lr_scheduler
from analyzer.utils.vis.monitor import build_monitor
from analyzer.cl.engine.classifier import knn_classifier

class CLTrainer():
    '''
    Trainer object, enabling constrastive learning framework.
    :params cfg: (yacs.config.CfgNode): YACS configuration options.
    '''
    def __init__(self, cfg):
        self.cfg = cfg
        self.epochs = self.cfg.SSL.EPOCHS
        self.device = 'cpu'
        if self.cfg.SYSTEM.NUM_GPUS > 0 and torch.cuda.is_available():
            self.device = 'cuda'
        self.model = get_model(self.cfg).to(self.device)

        # Setting up the dataset.
        self.dataset = PairDataset(self.cfg)
        train_length = int(self.cfg.SSL.TRAIN_PORTION * len(self.dataset))
        train_dataset, test_dataset = torch.utils.data.random_split(self.dataset, (train_length, len(self.dataset) - train_length))
        self.train_dl = torch.utils.data.DataLoader(train_dataset, batch_size=self.cfg.SSL.BATCH_SIZE, shuffle=False)
        self.test_dl = torch.utils.data.DataLoader(test_dataset, batch_size=self.cfg.SSL.BATCH_SIZE, shuffle=False)

        # Setting up the optimizer, lr & logger.
        self.optimizer = build_optimizer(self.cfg, self.model)
        self.lr_scheduler = build_lr_scheduler(self.cfg, self.optimizer, len(self.train_dl))

        # Setting the outputpath for each run.
        if self.cfg.MODE.PROCESS == 'cltrain' or self.cfg.MODE.PROCESS == 'cltest':
            time_now = str(datetime.datetime.now()).split(' ')
            if os.path.exists(os.path.join(self.cfg.SSL.MONITOR_PATH, 'run_' + time_now[0])):
                self.output_path = os.path.join(self.cfg.SSL.MONITOR_PATH, 'run_' + time_now[0])
            else:
                self.output_path = os.path.join(self.cfg.SSL.MONITOR_PATH, 'run_' + time_now[0])
                os.makedirs(self.output_path)
        elif self.cfg.MODE.PROCESS == 'clinfer':
            self.state_model = self.cfg.SSL.STATE_MODEL
            self.output_path = self.cfg.SSL.STATE_MODEL.rsplit('/', 1)[0]
        else:
            raise ValueError('No valid process. Choose \'cltrain\' or \'clinfer\'.')

    def train(self):
        self.model.train()
        counter = 0
        running_loss = list()
        self.logger = build_monitor(self.cfg, self.output_path, 'train')
        if self.cfg.SSL.VALIDATION == True:
            self.validate_logger = build_monitor(self.cfg, self.output_path, 'test')

        for epoch in range(0, self.epochs):
            for idx, ((x1, x2), _, _) in enumerate(self.train_dl):
                self.model.zero_grad()
                z1, p1, z2, p2 = self.model.forward(x1.to(self.device, non_blocking=True), x2.to(self.device, non_blocking=True))
                loss = similarity_func(p1, z2) / 2 + similarity_func(p2, z1) / 2
                loss = loss.mean()
                loss.backward()
                running_loss.append(loss.item())
                self.optimizer.step()
                self.lr_scheduler.step()

                if not idx % self.cfg.SSL.LOG_INTERVAL:
                    self.logger.update((sum(running_loss) / len(running_loss)), counter, self.lr_scheduler.get_lr(), epoch)
                counter = counter + 1

            self.save_checkpoint(epoch)
            if self.cfg.SSL.VALIDATION == True:
                self.validate(self.validate_logger)

    def test(self):
        if self.cfg.SSL.STATE_MODEL:
            print('cl model {} loaded and used for testing.'.format(self.cfg.SSL.STATE_MODEL))
            self.model.load_state_dict(torch.load(self.cfg.SSL.STATE_MODEL))
        self.logger = build_monitor(self.cfg, self.output_path, 'test')

        acc = knn_classifier(self.model.encoder, self.train_dl, self.test_dl, self.device, k_knn=self.cfg.SSL.K_KNN)
        self.logger.update(0, 0, 0, 0, acc=acc)

    def validate(self, logger=None):
        self.dataset.cl_mode = 'test'
        acc = knn_classifier(self.model.encoder, self.train_dl, self.test_dl, self.device, k_knn=self.cfg.SSL.K_KNN)
        logger.update(0, 0, 0, 0, acc=acc)
        self.dataset.cl_mode = 'train'

<<<<<<< HEAD
=======
    def infer_feat_vector(self):
        '''infers the feature vector of every sample.'''
        feat_data_loader = torch.utils.data.DataLoader(self.dataset)

        if self.cfg.SSL.STATE_MODEL:
            print('cl model {} loaded and used for testing.'.format(self.cfg.SSL.STATE_MODEL))
            self.model.load_state_dict(torch.load(self.cfg.SSL.STATE_MODEL))
            self.model.eval()
        else:
            raise ValueError('Please adjust the SSL.STATE_MODEL in config for infering.')

        with h5py.File(os.path.join(self.cfg.SSL.OUTPUT_FOLDER, self.cfg.SSL.FEATURE_NAME), 'w') as h5f:
            h5f.create_dataset(name='cl', shape=(len(self.dataset), self.cfg.SSL.LATENT_SPACE))
            h5f.create_dataset(name='id', shape=(len(self.dataset),))

            with torch.no_grad():
                for idx, (sample, ids, gt_labels) in enumerate(feat_data_loader):
                    features = self.model.infer(sample.to(self.device, non_blocking=True))
                    #features = F.normalize(features, dim=1)

                    x = features.cpu().numpy()
                    h5f['cl'][idx] = x
                    h5f['id'][idx] = int(ids[0])
            h5f.close()

    def classify(self):
        '''classifing all single segments by kNN.'''
        pass

>>>>>>> bf038f4c
    def save_checkpoint(self, idx: int):
        '''Save the model at certain checkpoints.'''
        # state = {'iteration': idx + 1,
        # 		 'state_dict': self.model.state_dict(),
        # 		 'optimizer': self.optimizer.state_dict(),
        # 		 'lr_scheduler': self.lr_scheduler.state_dict()}

        state = self.model.state_dict()
        filename = 'cl_model_{}.pt'.format(idx)
        filename = os.path.join(self.output_path, filename)
        torch.save(state, filename)<|MERGE_RESOLUTION|>--- conflicted
+++ resolved
@@ -96,8 +96,6 @@
         logger.update(0, 0, 0, 0, acc=acc)
         self.dataset.cl_mode = 'train'
 
-<<<<<<< HEAD
-=======
     def infer_feat_vector(self):
         '''infers the feature vector of every sample.'''
         feat_data_loader = torch.utils.data.DataLoader(self.dataset)
@@ -127,7 +125,6 @@
         '''classifing all single segments by kNN.'''
         pass
 
->>>>>>> bf038f4c
     def save_checkpoint(self, idx: int):
         '''Save the model at certain checkpoints.'''
         # state = {'iteration': idx + 1,
